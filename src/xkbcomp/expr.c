--- conflicted
+++ resolved
@@ -672,12 +672,8 @@
 ExprResolveLevel(ExprDef * expr,
                  ExprResult * val_rtrn)
 {
-<<<<<<< HEAD
     int ret;
-    static LookupEntry level_names[] = {
-=======
     static const LookupEntry level_names[] = {
->>>>>>> e4b4d6b0
         { "level1", 1 },
         { "level2", 2 },
         { "level3", 3 },
